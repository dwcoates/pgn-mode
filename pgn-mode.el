--- conflicted
+++ resolved
@@ -591,43 +591,6 @@
   (goto-char (pgn-mode-game-end-position))
   (exchange-point-and-mark))
 
-<<<<<<< HEAD
-;; todo use stdin directly instead of a tempfile, via make-process/process-send-region
-;; todo configurable choice of python interpreter
-;; todo send output to a persistent popup buffer instead of the echo area
-;; todo stop and report error if cannot execute python -c 'import chess'
-(defun pgn-mode-fen-at-point ()
-  "Display the FEN corresponding to the current point."
-  (interactive)
-  (let ((tempfile-pgn (make-temp-file "pgn-mode-"))
-        (fen nil))
-    (write-region (pgn-mode-game-start-position) (point) tempfile-pgn nil 'silent)
-    (setq fen
-          (with-temp-buffer
-            (call-process (concat pgn-mode-script-directory "pgn_to_fen.py") tempfile-pgn t nil)
-            (buffer-substring-no-properties (point-min) (point-max))))
-    (run-at-time 20 nil 'delete-file tempfile-pgn)
-    (message "%s" fen)))
-
-;; todo use stdin directly instead of a tempfile, via make-process/process-send-region
-;; todo configurable choice of python interpreter
-;; todo configurable board size
-;; todo stop and report error if cannot execute python -c 'import chess'
-(defun pgn-mode-board-at-point ()
-  "Display the board corresponding to the current point."
-  (interactive)
-  (let ((tempfile-pgn (make-temp-file "pgn-mode-"))
-        (svg nil)
-        (buf (get-buffer-create " *pgn-mode-board*")))
-    (write-region (pgn-mode-game-start-position) (point) tempfile-pgn nil 'silent)
-    (setq svg
-          (with-temp-buffer
-            (call-process (concat pgn-mode-script-directory "pgn_to_board.py") tempfile-pgn t nil)
-            (buffer-substring-no-properties (point-min) (point-max))))
-    (run-at-time 20 nil 'delete-file tempfile-pgn)
-    (unless buf
-      (generate-new-buffer "pgn-mode-board"))
-=======
 (defun pgn-mode-echo-fen-at-point ()
   "Display the FEN corresponding to the point in the echo area."
   (interactive)
@@ -654,21 +617,16 @@
   (let ((svg (pgn-mode-board-at-pos))
         (buf (get-buffer-create " *pgn-mode-board*"))
         (win nil))
->>>>>>> ee62a970
     (with-current-buffer buf
       (when (eq major-mode 'image-mode)
         (image-mode-as-text))
       (delete-region (point-min) (point-max))
       (insert svg)
       (image-mode))
-<<<<<<< HEAD
-    (display-buffer buf '(display-buffer-reuse-window))))
-=======
     (display-buffer buf '(display-buffer-reuse-window))
     (setq win (get-buffer-window buf))
     (resize-temp-buffer-window win)
     (set-window-dedicated-p win t)))
->>>>>>> ee62a970
 
 (provide 'pgn-mode)
 
