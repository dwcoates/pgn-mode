;;; pgn-mode.el --- Simple syntax highlighting for chess PGN files -*- lexical-binding: t -*-
;;
;; Copyright (c) 2019 Dodge Coates and Roland Walker
;;
;; Author: Dodge Coates and Roland Walker
;; Homepage: https://github.com/dwcoates/pgn-mode
;; URL: https://raw.githubusercontent.com/dwcoates/pgn-mode/master/pgn-mode.el
;; Version: 0.0.4
;; Last-Updated:  4 Nov 2019
;; Package-Requires: ((emacs "24.3") (nav-flash "1.0.0"))
;; Keywords: data, games, chess
;;
;; Simplified BSD License
;;
;;; Commentary:
;;
;; To turn on fontification of line-wrapped parenthesized variations, set
;;
;;     (setq font-lock-maximum-decoration t)
;;
;; before loading the mode.  This feature is hidden behind a variable because
;; the speed cost when inserting text is enormous.
;;
;; No keys are bound by default.  Consider
;;
;;     (eval-after-load "pgn-mode"
;;       (define-key pgn-mode-map (kbd "M-f") 'pgn-mode-next-move)
;;       (define-key pgn-mode-map (kbd "M-b") 'pgn-mode-previous-move))
;;
;; Customization
;;
;;     M-x customize-group RET pgn-mode RET
;;
;; See Also
;;
;;     http://www.saremba.de/chessgml/standards/pgn/pgn-complete.htm
;;
;; Prior Art
;;
;;     https://github.com/jwiegley/emacs-chess
;;
;; Notes
;;
;; Bugs
;;
;;     Fontification of multi-line variations is unreliable without
;;
;;         (setq font-lock-maximum-decoration t)
;;
;;     which is also slow (see below.)
;;
;;     `pgn-mode-after-change-function' and `pgn-mode-font-lock-extend-region'
;;     are still too slow.  `pgn-mode-font-lock-extend-region' causes considerable
;;     lag when typing.  Compare to speed of typing after
;;
;;         (remove-hook 'font-lock-extend-region-functions 'pgn-mode-font-lock-extend-region)
;;
;; TODO
;;
<<<<<<< HEAD
;;     Support line-comments with %.  Partial try, which doesn't mix with {}:
;;     (setq font-lock-syntactic-keywords '(("^\\(%\\).+?\\(\n\\)" (1 "<") (2 ">"))))
;;
;;     Move-motion with follow, updating GUI board.
=======
;;     FEN-at-point.
;;
;;     Board-image-at-point.
>>>>>>> c17bf6b3
;;
;;; License
;;
;; Simplified BSD License:
;;
;; Redistribution and use in source and binary forms, with or
;; without modification, are permitted provided that the following
;; conditions are met:
;;
;;   1. Redistributions of source code must retain the above
;;      copyright notice, this list of conditions and the following
;;      disclaimer.
;;
;;   2. Redistributions in binary form must reproduce the above
;;      copyright notice, this list of conditions and the following
;;      disclaimer in the documentation and/or other materials
;;      provided with the distribution.
;;
;; This software is provided by the authors "AS IS" and any express
;; or implied warranties, including, but not limited to, the implied
;; warranties of merchantability and fitness for a particular
;; purpose are disclaimed.  In no event shall the authors or
;; contributors be liable for any direct, indirect, incidental,
;; special, exemplary, or consequential damages (including, but not
;; limited to, procurement of substitute goods or services; loss of
;; use, data, or profits; or business interruption) however caused
;; and on any theory of liability, whether in contract, strict
;; liability, or tort (including negligence or otherwise) arising in
;; any way out of the use of this software, even if advised of the
;; possibility of such damage.
;;
;; The views and conclusions contained in the software and
;; documentation are those of the authors and should not be
;; interpreted as representing official policies, either expressed
;; or implied, of the authors.
;;
;;; Code:
;;

;;; imports

(require 'cl-lib)
(require 'nav-flash nil t)

;;; declarations

(eval-when-compile
  (defvar font-lock-beg)
  (defvar font-lock-end))

;;; customizable variables

;;;###autoload
(defgroup pgn-mode nil
  "Simple syntax highlighting for chess PGN files."
  :version "0.0.4"
  :prefix "pgn-mode-"
  :group 'data
  :group 'games)

(defcustom pgn-mode-python-path "python"
  "Path to a Python interpreter with the python-chess library installed."
  :group 'pgn-mode
  :type 'string)

(defcustom pgn-mode-board-size 400
  "Size for graphical board display, expressed as pixels-per-side."
  :group 'pgn-mode
  :type 'int)

;;;###autoload
(defgroup pgn-mode-faces nil
  "Faces used by pgn-mode."
  :group 'pgn-mode)

(defface pgn-mode-tagpair-key-face
   '((t (:inherit font-lock-keyword-face)))
  "pgn-mode face for tagpair (header) keys."
  :group 'pgn-mode-faces)

(defface pgn-mode-nag-face
   '((t (:inherit font-lock-comment-face)))
  "pgn-mode face for Numeric Annotation Glyphs."
  :group 'pgn-mode-faces)

(defface pgn-mode-variation-face
   '((t (:inherit font-lock-string-face)))
  "pgn-mode face for variations."
  :group 'pgn-mode-faces)

(defface pgn-mode-result-face
   '((t (:inherit font-lock-builtin-face)))
  "pgn-mode face for result codes."
  :group 'pgn-mode-faces)

(defface pgn-mode-tagpair-bracket-face
   '((t (:foreground "Gray50")))
  "pgn-mode face for tagpair square brackets."
  :group 'pgn-mode-faces)

;;; variables

(defvar pgn-mode-script-directory
  (file-name-directory
   (or load-file-name
       (bound-and-true-p byte-compile-current-file)
       (buffer-file-name (current-buffer))))
  "Directory to find Python helper scripts.")

;;; syntax table

(defvar pgn-mode-syntax-table
  (let ((st (make-syntax-table text-mode-syntax-table)))
    (with-syntax-table st
      (modify-syntax-entry ?{ "<")
      (modify-syntax-entry ?} ">")
      (modify-syntax-entry ?\\ "\\")
      (modify-syntax-entry ?\" "\"")
      (modify-syntax-entry ?| "w")
      (modify-syntax-entry ?+ "w")
      (modify-syntax-entry ?- "w")
      (modify-syntax-entry ?/ "w")
      (modify-syntax-entry ?± "w")
      (modify-syntax-entry ?– "w")
      (modify-syntax-entry ?‼ "w")
      (modify-syntax-entry ?⁇ "w")
      (modify-syntax-entry ?⁈ "w")
      (modify-syntax-entry ?⁉ "w")
      (modify-syntax-entry ?↑ "w")
      (modify-syntax-entry ?→ "w")
      (modify-syntax-entry ?⇆ "w")
      (modify-syntax-entry ?⇔ "w")
      (modify-syntax-entry ?⇗ "w")
      (modify-syntax-entry ?∆ "w")
      (modify-syntax-entry ?− "w")
      (modify-syntax-entry ?∓ "w")
      (modify-syntax-entry ?∞ "w")
      (modify-syntax-entry ?⊥ "w")
      (modify-syntax-entry ?⌓ "w")
      (modify-syntax-entry ?□ "w")
      (modify-syntax-entry ?✕ "w")
      (modify-syntax-entry ?\⟪ "w")
      (modify-syntax-entry ?\⟫ "w")
      (modify-syntax-entry ?⟳ "w")
      (modify-syntax-entry ?⨀ "w")
      (modify-syntax-entry ?⩱ "w")
      (modify-syntax-entry ?⩲ "w")
      (modify-syntax-entry ?= "w"))
    st)
  "Syntax table used while in `pgn-mode'.")

;;; keymaps

(defvar pgn-mode-map
  (let ((map (make-sparse-keymap)))
    (define-key map [menu-bar PGN]
      (cons "PGN" (make-sparse-keymap "PGN")))
    (define-key map [menu-bar PGN pgn-mode-select-game]
      '(menu-item "Select Game" pgn-mode-select-game
                  :help "Select the current game"))
    (define-key map [menu-bar PGN pgn-mode-previous-game]
      '(menu-item "Previous Game" pgn-mode-previous-game
                  :help "Navigate to the previous game"))
    (define-key map [menu-bar PGN pgn-mode-next-game]
      '(menu-item "Next Game" pgn-mode-next-game
                  :help "Navigate to the next game"))
    (define-key map [menu-bar PGN sep] menu-bar-separator)
    (define-key map [menu-bar PGN pgn-mode-previous-move]
      '(menu-item "Previous Move" pgn-mode-previous-move
                  :help "Navigate to the previous move"))
    (define-key map [menu-bar PGN pgn-mode-next-move]
      '(menu-item "Next Move" pgn-mode-next-move
                  :help "Navigate to the next move"))

    ;; todo: enable these once fen-at-point and board-at-point are merged
    ;;
    ;; (define-key map [menu-bar PGN sep-2] menu-bar-separator)
    ;; (define-key map [menu-bar PGN pgn-mode-display-fen-at-point]
    ;;   '(menu-item "FEN at point" pgn-mode-display-fen-at-point
    ;;               :help "Display FEN at point in separate window"))
    ;; (define-key map [menu-bar PGN pgn-mode-display-gui-board-at-point]
    ;;   '(menu-item "Board at point" pgn-mode-display-gui-board-at-point
    ;;               :help "Display GUI board at point in separate window"))

    ;; example keystrokes:
    ;;
    ;; (define-key map (kbd "C-c C-n") 'pgn-mode-next-game)
    ;; (define-key map (kbd "C-c C-p") 'pgn-mode-previous-game)
    ;; (define-key map (kbd "M-f")     'pgn-mode-next-move)
    ;; (define-key map (kbd "M-b")     'pgn-mode-previous-move)
    ;;
    ;; and note that `down-list'/`backward-up-list' already works to
    ;; enter/exit a parenthesized variation
    map)
  "Keymap for `pgn-mode'.")

<<<<<<< HEAD
(defvar pgn-mode--python-process nil "Python process that powers pgn-mode.")
(defvar pgn-mode--python-buffer nil "Buffer to which the pgn-mode Python process sends output.")


;;; lighter

;; todo: the lighter menu is inheriting useless items from `text-mode'

=======
>>>>>>> c17bf6b3
;;; utility functions
 
(defun pgn-mode--process-running-p ()
  "Return non-nil iff `pgn-mode--python-process' is running."
  (and pgn-mode--python-process (process-live-p pgn-mode--python-process) t))

;; TODO: check for pyhon-chess
;; TODO: generalize script
;; TODO: pipes?
(defun pgn-mode--make-process (&optional force)
  "Initialize pgn-mode `pgn-mode--python-process', optionally FORCE recreation if already exists."
  (when (and (not force) (pgn-mode--process-running-p))
    (error "The pgn-mode Python process already running. Use optional `force' to recreate"))
  (when (not (= 0 (call-process pgn-mode-python-path nil nil nil "-c" "import chess")))
    (error "The Python interpreter at `pgn-mode-python-path' must have the python-chess library available"))
  (message (format "Initializing pgn-mode python process%s." (if force " (forcing)" "")))
  (setq pgn-mode--python-buffer (get-buffer-create "pgn-mode-data-buffer"))
  (setq pgn-mode--python-process
        (make-process :name "pgn-mode-python"
                      :buffer pgn-mode--python-buffer
                      :noquery t
                      :command (list pgn-mode-python-path
                                     (concat pgn-mode-script-directory "pgn_to_fen.py") "-"))))
(defun pgn-mode--kill-process ()
  "Stop the currently running `pgn-mode--python-process' if it is running."
  (when (pgn-mode--process-running-p) (delete-process pgn-mode--python-process)))

(defun pgn-mode--send-process (message)
  "Send MESSAGE to the running `pgn-mode--python-process'."
  (if (pgn-mode--process-running-p)
      (progn
        (message "sending to process...\n%s\n=============" message)
        (process-send-string pgn-mode--python-process (concat message (string 10) (string 4))))
    (error "Need running Python process to send pgn-mode message")))

(defun pgn-mode--receive-process (seconds &optional max-time)
  "Wrap `accept-process-output' with SECONDS for `pgn-mode--python-process' for MAX-TIME."
  (when (not (pgn-mode--process-running-p))
    (error "Cannot fetch pgn-mode output without a running process"))
  (when (not (get-buffer pgn-mode--python-buffer))
    (error "Python output buffer does not exist"))
  (with-current-buffer pgn-mode--python-buffer
    (let ((tries 0))
      (goto-char (point-min))
      (while (and (progn
                    (accept-process-output pgn-mode--python-process seconds nil 1)
                    (= (buffer-size) 0))
                  (< (* tries seconds) max-time))
        (sit-for 0)
        (cl-incf tries))
      (goto-char (point-min))
      (buffer-substring-no-properties (point-min) (line-end-position)))))

(defun pgn-mode--inside-comment-p ()
  "Whether the point is inside a PGN comment."
  (nth 4 (syntax-ppss)))

(defun pgn-mode-inside-variation-p ()
  "Whether the point is inside a PGN variation."
  (when (> (nth 0 (syntax-ppss)) 0)
    (nth 0 (syntax-ppss))))

(defun pgn-mode-inside-variation-or-comment-p ()
  "Whether the point is inside a PGN comment or a variation."
  (or (pgn-mode--inside-comment-p)
      (pgn-mode-inside-variation-p)))

(defun pgn-mode-looking-at-legal-move ()
  "Whether the point is looking at a legal SAN chess move.

Leading move numbers are allowed, and ignored."
  (looking-at-p "[0-9.…\s-]*\\<\\([RNBQK][a-h]?[1-8]?x?[a-h][1-8]\\|[a-h]x?[1-8]=?[RNBQ]?\\|O-O\\|O-O-O\\)\\(\\+\\+?\\|#\\)?"))

(defun pgn-mode-game-start-position (&optional pos)
  "Start position for the PGN game which contains position POS.

POS defaults to `point'."
  (cl-callf or pos (point))
  (save-excursion
    (goto-char pos)
    (unless (looking-at-p "\\[Event ")
      (let ((inhibit-changing-match-data t))
        (re-search-backward "^\\[Event " nil t)))
    (forward-line 0)
    (point)))

(defun pgn-mode-game-end-position (&optional pos)
  "End position for the PGN game which contains position POS.

POS defaults to `point'."
  (cl-callf or pos (point))
  (save-excursion
    (save-match-data
      (goto-char pos)
      (goto-char (line-end-position))
      (if (re-search-forward "^\\[Event " nil t)
          (forward-line 0)
        ;; else
        (goto-char (point-max)))
      (re-search-backward "\\S-" nil t)
      (forward-line 1)
      (point))))

;; todo maybe shouldn't consult looking-at here, but it works well for the
;; purpose of pgn-mode-next-move
(defun pgn-mode-forward-exit-variations-and-comments ()
  "However deep in nested variations and comments, exit and skip forward."
  (while (or (> (nth 0 (syntax-ppss)) 0)
             (nth 4 (syntax-ppss))
             (looking-at-p "\\s-*(")
             (looking-at-p "\\s-*{"))
    (cond
      ((> (nth 0 (syntax-ppss)) 0)
       (up-list (nth 0 (syntax-ppss))))
      ((nth 4 (syntax-ppss))
       (skip-syntax-forward "^>")
       (forward-char 1))
      ((looking-at-p "\\s-*(")
       (skip-syntax-forward "-")
       (forward-char 1))
      ((looking-at-p "\\s-*{")
       (skip-syntax-forward "-")
       (forward-char 1)))
    (skip-syntax-forward "-")
    (when (looking-at-p "$")
      (forward-line 1)
      (skip-syntax-forward "-"))))

;; todo maybe shouldn't consult looking-back here, but it works well for the
;; purpose of pgn-mode-previous-move
(defun pgn-mode-backward-exit-variations-and-comments ()
  "However deep in nested variations and comments, exit and skip backward."
  (save-match-data
    (while (or (> (nth 0 (syntax-ppss)) 0)
               (nth 4 (syntax-ppss))
               (looking-back ")\\s-*" 10)
               (looking-back "}\\s-*" 10))
      (cond
        ((> (nth 0 (syntax-ppss)) 0)
         (up-list (- (nth 0 (syntax-ppss)))))
        ((nth 4 (syntax-ppss))
         (skip-syntax-backward "^<")
         (backward-char 1))
        ((looking-back ")\\s-*" 10)
         (skip-syntax-backward "-")
         (backward-char 1))
        ((looking-back "}\\s-*" 10)
         (skip-syntax-backward "-")
         (backward-char 1)))
      (skip-syntax-backward "-")
      (when (looking-at-p "^")
        (forward-line -1)
        (goto-char (line-end-position))
        (skip-syntax-backward "-")))))

(defun pgn-mode--query-process (message seconds &optional max-time force)
  "Send MESSAGE to active `pgn-mode--python-process' every SECONDS for MAX-TIME and return response, optionally FORCE a new python process."
  (when (not (pgn-mode--process-running-p))
    (pgn-mode--make-process force))
  (pgn-mode--send-process message)
  (pgn-mode--receive-process seconds (or max-time 0.25)))

;; todo divert error using :stderr on make-process, instead of taking only the first line of output
(defun pgn-mode--fen-at-pos (&rest pos)
  "Return the FEN corresponding to POS, which defaults to the point."
  (when (not (pgn-mode--process-running-p))
    (pgn-mode--make-process))
  (cl-callf or pos (point))
  (save-excursion
    (let ((pgn (buffer-substring-no-properties (pgn-mode-game-start-position) (point))))
      (pgn-mode--query-process pgn 0.01 0.51))))

(defun pgn-mode-echo-fen-at-point ()
  "Display the FEN corresponding to the point in the echo area."
  (interactive)
  (message "%s" (pgn-mode--fen-at-pos)))

;; todo divert error using :stderr on make-process, instead of taking only the first line of output
(defun pgn-mode-board-at-pos (&rest pos)
  "Return the SVG board corresponding to POS, which defaults to the point."
  (when (not (= 0 (call-process pgn-mode-python-path nil nil nil "-c" "import chess")))
    (error "The Python interpreter at `pgn-mode-python-path' must have the python-chess library available."))
  (cl-callf or pos (point))
  (save-excursion
    (goto-char pos)
    (let ((tries 0)
          (pgn nil)
          (proc nil))
      (setq pgn (buffer-substring-no-properties (pgn-mode-game-start-position) (point)))
      (with-temp-buffer
        (setq proc (make-process :name "pgn-mode-board-at-pos"
                                 :buffer (current-buffer)
                                 :noquery t
                                 :command (list pgn-mode-python-path
                                                (concat pgn-mode-script-directory "pgn_to_board.py")
                                                (concat "-pixels=" (number-to-string pgn-mode-board-size))
                                                "-")))
        (when proc
          (process-send-string proc (concat pgn (string 10) (string 4)))
          (accept-process-output proc .01 nil 1)
          (while (and (process-live-p proc)
                      (< tries 50))
            (accept-process-output proc .01 nil 1)
            (sit-for 0)
            (cl-incf tries))
          (delete-process proc)
          (goto-char (point-min))
          (buffer-substring-no-properties (point-min) (line-end-position)))))))

;;; font-lock

(defun pgn-mode-after-change-function (beg end old-len)
  "Help refontify multi-line variations during edits."
  (let ((syn (syntax-ppss beg)))
    (if (> 0 (nth 0 syn))
        (progn
          (setq beg (max (point-min) (- (nth 1 (syntax-ppss)) 1)))
          (setq end (save-excursion
                      (goto-char beg)
                      (forward-list 1)
                      (point))))
      ;; else guess
      (setq beg (save-excursion
                  (goto-char beg)
                  (forward-line -1)
                  (point)))
      (setq end (save-excursion
                  (goto-char end)
                  (forward-line 2)
                  (point))))
    (cons beg end)))

(defun pgn-mode-font-lock-extend-region ()
  "Extend the search region to help fontify multi-line variations."
  (let ((syn (syntax-ppss font-lock-beg)))
    (if (> 0 (nth 0 syn))
        (save-excursion
          (goto-char (nth 1 syn))
          (setq font-lock-beg (point))
          (forward-list 1)
          (setq font-lock-end (point)))
      ;; else by block, which may be inefficient
      (save-excursion
        (save-match-data
          (goto-char font-lock-beg)
          (when (re-search-backward "\n\n" nil t)
            (setq font-lock-beg (point)))
          (goto-char font-lock-end)
          (when (re-search-forward "\n\n" nil t)
            (setq font-lock-end (point))))))))

(defun pgn-mode-propertize-line-comments (start end)
  "Put text properties on beginnings and ends of line comments.

Intended to be used as a `syntax-propertize-function'."
  (save-excursion
    (save-match-data
      (goto-char start)
      (while (re-search-forward "^\\(%\\)[^\n]*\\(\n\\)" end t)
        (put-text-property (match-beginning 1) (match-end 1)
                           'syntax-table (string-to-syntax "!"))
        (put-text-property (match-beginning 2) (match-end 2)
                           'syntax-table (string-to-syntax "!"))))))

(font-lock-add-keywords
 'pgn-mode
 '(
   ;; tagpair keys. values are handled by the syntax table
   ("^\\[\\(\\S-+\\)\\s-+\".*\"\\]" 1 'pgn-mode-tagpair-key-face)
   ;; tagpair open-brackets
   ("^\\[" . 'pgn-mode-tagpair-bracket-face)
   ;; tagpair close-brackets
   ("\\]\\s-*$" . 'pgn-mode-tagpair-bracket-face)
   ;; numeric NAGs
   ("\\<$[0-9]+" . 'pgn-mode-nag-face)
   ;; unicode NAGs and annotations
   ("±\\|–\\|‼\\|⁇\\|⁈\\|⁉\\|↑\\|→\\|⇆\\|⇔\\|⇗\\|∆\\|−\\|∓\\|∞\\|⊥\\|⌓\\|□\\|✕\\|⟪\\|⟫\\|⟳\\|⨀\\|⩱\\|⩲" . 'pgn-mode-nag-face)
   ;; NAGs preceded by space
   ("\\s-\\(\\+-?\\|-\\|=\\)" 1 'pgn-mode-nag-face)
   ;; annotations not preceded by space
   ("\\?\\|!" . 'pgn-mode-nag-face)
   ;; result codes
   ("\\(1\\s-*-\\s-*0\\|0\\s-*-\\s-*1\\|1/2\\s-*-\\s-*1/2\\|\\*\\)\\s-*$" 1 'pgn-mode-result-face)
   ;; variation text. append or keep is very important here.
   ("([^()]*?)" 0 'pgn-mode-variation-face append)))

;;; major-mode definition

;;;###autoload
(define-derived-mode pgn-mode fundamental-mode "PGN"
 "Simple syntax highlighting for chess PGN files."
 :syntax-table pgn-mode-syntax-table
 :group 'pgn-mode
 (setq-local comment-start "{")
 (setq-local comment-end "}")
 (setq-local comment-continue " ")
 (setq-local comment-multi-line t)
 (setq-local comment-style 'plain)
 (setq-local syntax-propertize-function 'pgn-mode-propertize-line-comments)
 (setq-local parse-sexp-lookup-properties t)
 (setq-local parse-sexp-ignore-comments t)
 (when font-lock-maximum-decoration
   (setq-local font-lock-multiline t)
   (setq-local font-lock-extend-after-change-region-function 'pgn-mode-after-change-function)
   ;; especially slow
   (add-hook 'font-lock-extend-region-functions 'pgn-mode-font-lock-extend-region t t))
 (let ((map (make-sparse-keymap)))
   (set-keymap-parent map (default-value 'mode-line-major-mode-keymap))
   (define-key map (kbd "<mode-line> <mouse-4>")    'pgn-mode-previous-move)
   (define-key map (kbd "<mode-line> <mouse-5>")    'pgn-mode-next-move)
   (define-key map (kbd "<mode-line> <wheel-up>")   'pgn-mode-previous-move)
   (define-key map (kbd "<mode-line> <wheel-down>") 'pgn-mode-next-move)
   (setq-local mode-line-major-mode-keymap map)))

;;;###autoload
(add-to-list 'auto-mode-alist '("\\.[pP][gG][nN]\\'" . pgn-mode))

;;; interactive commands

(defun pgn-mode-next-game (arg)
  "Advance to the next game in a multi-game PGN buffer.

With numeric prefix ARG, advance ARG games."
  (interactive "p")
  (cl-callf or arg 1)
  (save-match-data
    (when (looking-at-p "\\[Event ")
      (goto-char (line-end-position)))
    (if (re-search-forward "^\\[Event " nil t arg)
        (goto-char (line-beginning-position))
      ;; else
      (error "No next game.")))
  (when (fboundp 'nav-flash-show)
    (nav-flash-show)))

(defun pgn-mode-previous-game (arg)
  "Move back to the previous game in a multi-game PGN buffer.

With numeric prefix ARG, move back ARG games."
  (interactive "p")
  (cl-callf or arg 1)
  (save-match-data
    (unless (looking-at-p "\\[Event ")
      (re-search-backward "^\\[Event " nil t))
    (if (re-search-backward "^\\[Event " nil t arg)
        (goto-char (line-beginning-position))
      ;; else
      (error "No previous game.")))
  (when (fboundp 'nav-flash-show)
    (nav-flash-show)))

(defun pgn-mode-next-move (arg)
  "Advance to the next move in a PGN game.

Treats move numbers purely as punctuation.  If the point is on a move
number, it considered to be on the move followed by that move number.
But the advancing motion will skip over move numbers when possible.

With numeric prefix ARG, advance ARG moves forward."
  (interactive "p")
  (cl-callf or arg 1)
  (save-restriction
    (save-match-data
      (narrow-to-region (pgn-mode-game-start-position)
                        (pgn-mode-game-end-position))
      (let ((last-point -1)
            (start (point))
            (thumb (point)))
        (when (or (looking-at-p "[^\n]*\\]")
                  (and (looking-at-p "\\s-*$") (looking-back "\\]\\s-*" 10)))
          (re-search-forward "\n\n" nil t))
        (dotimes (counter arg)
          (when (pgn-mode-looking-at-legal-move)
            (setq thumb (point))
            (skip-chars-forward "0-9.…\s-")
            (forward-char 1))
          (while (and (not (= (point) last-point))
                      (or (not (pgn-mode-looking-at-legal-move))
                          (pgn-mode-inside-variation-or-comment-p)))
            (setq last-point (point))
            (cond
              ((pgn-mode-inside-variation-or-comment-p)
               (pgn-mode-forward-exit-variations-and-comments))
              (t
               (forward-sexp 1)))))
        (skip-chars-forward "0-9.…\s-")
        (unless (pgn-mode-looking-at-legal-move)
          (goto-char thumb)
          (when (eq thumb start)
            (error "No more moves.")))))))

(defun pgn-mode-previous-move (arg)
  "Move back to the previous move in a PGN game.

Treats move numbers purely as punctuation.  If the point is on a move
number, it considered to be on the move followed by that move number.
But the backward motion will skip over move numbers when possible.

With numeric prefix ARG, move ARG moves backward."
  (interactive "p")
  (cl-callf or arg 1)
  (save-restriction
    (save-match-data
      (narrow-to-region (pgn-mode-game-start-position)
                        (pgn-mode-game-end-position))
      (let ((last-point -1)
            (start (point))
            (thumb (point)))
        (when (or (looking-at-p "[^\n]*\\]")
                  (and (looking-at-p "\\s-*$") (looking-back "\\]\\s-*" 10)))
          (error "No more moves."))
        (dotimes (counter arg)
          (when (pgn-mode-looking-at-legal-move)
            (setq thumb (point))
            (skip-chars-backward "0-9.…\s-")
            (backward-char 1))
          (while (and (not (= (point) last-point))
                      (or (not (pgn-mode-looking-at-legal-move))
                          (pgn-mode-inside-variation-or-comment-p)))
            (setq last-point (point))
            (cond
              ((pgn-mode-inside-variation-or-comment-p)
               (pgn-mode-backward-exit-variations-and-comments))
              (t
               (skip-chars-backward "0-9.…\s-")
               (forward-sexp -1)))))
        (unless (pgn-mode-looking-at-legal-move)
          (goto-char thumb)
          (when (eq thumb start)
            (error "No more moves.")))))))

(defun pgn-mode-select-game ()
  "Select current game in a multi-game PGN buffer."
  (interactive)
  (push-mark (pgn-mode-game-start-position) t t)
  (goto-char (pgn-mode-game-end-position))
  (exchange-point-and-mark))

(defun pgn-mode-display-fen-at-point ()
  "Display the FEN corresponding to the point in a separate buffer."
  (interactive)
  (let ((fen (pgn-mode-fen-at-pos))
        (buf (get-buffer-create " *pgn-mode-fen*"))
        (win nil))
    (with-current-buffer buf
      (delete-region (point-min) (point-max))
      (insert fen)
      (display-buffer buf '(display-buffer-reuse-window))
      (setq win (get-buffer-window buf))
      (resize-temp-buffer-window win)
      (set-window-dedicated-p win t))))

;; todo ascii board command
(defun pgn-mode-display-gui-board-at-point ()
  "Display the board corresponding to the point in a separate buffer."
  (interactive)
  (let ((svg (pgn-mode-board-at-pos))
        (buf (get-buffer-create " *pgn-mode-board*"))
        (win nil))
    (with-current-buffer buf
      (when (eq major-mode 'image-mode)
        (image-mode-as-text))
      (delete-region (point-min) (point-max))
      (insert svg)
      (image-mode))
    (display-buffer buf '(display-buffer-reuse-window))
    (setq win (get-buffer-window buf))
    (resize-temp-buffer-window win)
    (set-window-dedicated-p win t)))

(provide 'pgn-mode)

;;
;; Emacs
;;
;; Local Variables:
;; coding: utf-8
;; byte-compile-warnings: (not cl-functions redefine)
;; End:
;;
;; LocalWords: ARGS alist
;;

;;; pgn-mode.el ends here<|MERGE_RESOLUTION|>--- conflicted
+++ resolved
@@ -57,16 +57,9 @@
 ;;
 ;; TODO
 ;;
-<<<<<<< HEAD
-;;     Support line-comments with %.  Partial try, which doesn't mix with {}:
-;;     (setq font-lock-syntactic-keywords '(("^\\(%\\).+?\\(\n\\)" (1 "<") (2 ">"))))
-;;
-;;     Move-motion with follow, updating GUI board.
-=======
 ;;     FEN-at-point.
 ;;
 ;;     Board-image-at-point.
->>>>>>> c17bf6b3
 ;;
 ;;; License
 ;;
@@ -263,7 +256,6 @@
     map)
   "Keymap for `pgn-mode'.")
 
-<<<<<<< HEAD
 (defvar pgn-mode--python-process nil "Python process that powers pgn-mode.")
 (defvar pgn-mode--python-buffer nil "Buffer to which the pgn-mode Python process sends output.")
 
@@ -272,10 +264,8 @@
 
 ;; todo: the lighter menu is inheriting useless items from `text-mode'
 
-=======
->>>>>>> c17bf6b3
 ;;; utility functions
- 
+
 (defun pgn-mode--process-running-p ()
   "Return non-nil iff `pgn-mode--python-process' is running."
   (and pgn-mode--python-process (process-live-p pgn-mode--python-process) t))
